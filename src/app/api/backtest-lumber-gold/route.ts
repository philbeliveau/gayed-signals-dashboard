--- conflicted
+++ resolved
@@ -236,11 +236,7 @@
       // Open new position
       portfolio.shares = portfolio.cash / targetPrice;
       portfolio.cash = 0;
-<<<<<<< HEAD
-      currentPosition = targetSymbol as 'WOOD' | 'GLD';
-=======
       currentPosition = targetSymbol as "WOOD" | "GLD" | null;
->>>>>>> 68dd3a17
       
       trades.push({
         date: current.date,
