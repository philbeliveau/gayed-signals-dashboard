import { NextRequest, NextResponse } from 'next/server';
<<<<<<< HEAD
import { HousingLaborProcessor, EconomicIndicator, fetchEconomicIndicators } from '../../../../lib/data/housing-labor-processor';
import { EnhancedMarketClient } from '../../../../lib/data/enhanced-market-client';
import { RealDataFetcher } from '../../../../lib/data/real-data-fetcher';
=======
import { FREDAPIClient, createFREDClient } from '../../../domains/market-data/services/fred-api-client';
>>>>>>> 68dd3a17

// Simple logger for this API
const logger = {
  info: (message: string) => console.log(`ℹ️ Housing API: ${message}`),
  warn: (message: string) => console.warn(`⚠️ Housing API: ${message}`),
  error: (message: string, error?: any) => console.error(`❌ Housing API: ${message}`, error)
};

// Cache for housing data
const housingCache = new Map<string, { data: any; timestamp: number; ttl: number }>();
const CACHE_TTL = 5 * 60 * 1000; // 5 minutes

function cleanupCache() {
  const now = Date.now();
  for (const [key, entry] of housingCache.entries()) {
    if (now > entry.timestamp + entry.ttl) {
      housingCache.delete(key);
    }
  }
}

function getCachedData(key: string): any | null {
  const entry = housingCache.get(key);
  if (!entry) return null;
  
  const now = Date.now();
  if (now > entry.timestamp + entry.ttl) {
    housingCache.delete(key);
    return null;
  }
  
  return entry.data;
}

function setCachedData(key: string, data: any, ttl: number = CACHE_TTL) {
  housingCache.set(key, {
    data,
    timestamp: Date.now(),
    ttl
  });
}

export async function GET(request: NextRequest) {
  try {
    cleanupCache();
    
    const url = new URL(request.url);
    const period = url.searchParams.get('period') || '12m';
    const fast = url.searchParams.get('fast') === 'true';
    
    const cacheKey = `housing_${period}_${fast}`;
    
    // Check cache first
    const cachedData = getCachedData(cacheKey);
    if (cachedData) {
      logger.info(`🚀 Returning cached housing data for period: ${period}`);
      return NextResponse.json({
        ...cachedData,
        cached: true,
        cacheTime: new Date().toISOString()
      });
    }
    
    logger.info(`🏠 Fetching housing data for period: ${period}, fast: ${fast}`);
    
    // Initialize FRED client
    const fredClient = createFREDClient();
    
    // Housing series IDs for FRED API
    const housingSeriesIds = [
      'CSUSHPINSA',    // Case-Shiller Index
      'HOUST',         // Housing Starts
      'MSACSR',        // Months Supply
      'HSN1F',         // New Home Sales
      'EXHOSLUSM495S', // Existing Home Sales
      'PERMIT',        // Building Permits
      'MORTGAGE30US',  // 30-Year Mortgage Rate
      'USSTHPI'        // All-Transactions House Price Index
    ];
    
    // Calculate date range based on period
    const endDate = new Date();
    const startDate = new Date();
    
    if (period === 'max' || period === 'all') {
      startDate.setFullYear(1987, 0, 1); // Case-Shiller starts in 1987
    } else if (period.endsWith('y')) {
      const years = parseInt(period) || 1;
      startDate.setFullYear(endDate.getFullYear() - years);
    } else if (period.endsWith('m')) {
      const months = parseInt(period) || 12;
      startDate.setMonth(endDate.getMonth() - months);
    } else {
      startDate.setMonth(endDate.getMonth() - 12); // Default to 12 months
    }
    
<<<<<<< HEAD
    // Initialize housing/labor processor
    const marketClient = new EnhancedMarketClient({
      tiingoApiKey: process.env.TIINGO_API_KEY || '36181da7f5290c0544e9cc0b3b5f19249eb69a61',
      alphaVantageApiKey: process.env.ALPHA_VANTAGE_KEY || 'QM5V895I65W014U0',
      rateLimits: {
        tiingo: 500,
        alphaVantage: 12000,
        yahooFinance: 100
      }
    });
    
    const processor = new HousingLaborProcessor(marketClient);
    
    // Get housing market symbols
    const economicSymbols = processor.getEconomicSymbols();
    const housingSymbols = fastMode 
      ? [economicSymbols.housing.caseShill, economicSymbols.housing.houst] // Fast mode: just essentials
      : Object.values(economicSymbols.housing); // Full mode: all housing indicators
    
    console.log(`📊 Fetching data for housing indicators: ${housingSymbols.join(', ')}`);
    
    // REAL DATA: Fetch actual housing data from Alpha Vantage and Tiingo
    const realDataFetcher = new RealDataFetcher();
    
    // Test API connectivity first
    const apiStatus = await realDataFetcher.testAPIConnectivity();
    console.log('🔑 API Status:', apiStatus);
    
    // Fetch real housing data
    const realHousingData = await realDataFetcher.fetchRealHousingData(
      period === '3m' ? 3 : period === '6m' ? 6 : period === '12m' ? 12 : 24
    );
    
    // Process the REAL data through the housing processor
    const processedData = await processHousingData(processor, realHousingData);
=======
    // Fetch data from FRED
    const seriesToFetch = fast ? housingSeriesIds.slice(0, 4) : housingSeriesIds;
    const housingData = await fredClient.getBatchSeriesData(seriesToFetch, {
      startDate: startDate.toISOString().split('T')[0],
      endDate: endDate.toISOString().split('T')[0]
    });
    
    if (!housingData || Object.keys(housingData).length === 0) {
      logger.warn('No housing data received from FRED');
      return NextResponse.json({ 
        error: 'No housing data available',
        period,
        fast,
        seriesIds: seriesToFetch
      }, { status: 404 });
    }
    
    // Transform data to time series format
    const transformedData = transformHousingData(housingData);
>>>>>>> 68dd3a17
    
    const responseData = {
      timeSeries: transformedData,
      metadata: {
        timestamp: new Date().toISOString(),
<<<<<<< HEAD
        dataSource: 'alpha_vantage_tiingo_real_data', // Real APIs!
        indicatorCount: housingSymbols.length,
        fastMode,
        region,
        period,
        apiStatus
=======
        period,
        fast,
        dataPoints: transformedData.length,
        seriesCount: fast ? 4 : 8,
        dataSource: 'FRED',
        dateRange: {
          start: startDate.toISOString().split('T')[0],
          end: endDate.toISOString().split('T')[0]
        }
>>>>>>> 68dd3a17
      }
    };
    
    // Cache the result
    setCachedData(cacheKey, responseData);
    
    logger.info(`✅ Successfully fetched ${transformedData.length} housing data points`);
    
    return NextResponse.json(responseData);
    
  } catch (error) {
    logger.error('❌ Error fetching housing data:', error);
    return NextResponse.json({ 
      error: 'Failed to fetch housing data',
      details: error instanceof Error ? error.message : 'Unknown error',
      timestamp: new Date().toISOString()
    }, { status: 500 });
  }
}

<<<<<<< HEAD
/**
 * POST handler for historical housing data requests
 */
export async function POST(request: NextRequest) {
  try {
    const body = await request.json();
    const { indicator, startDate, endDate, region = 'national' } = body;
    
    if (!indicator || !startDate || !endDate) {
      return NextResponse.json({ 
        error: 'Missing required parameters: indicator, startDate, endDate' 
      }, { status: 400 });
    }
    
    console.log(`🏠 Fetching historical housing data for ${indicator} (${region}) from ${startDate} to ${endDate}`);
    
    // Initialize processor
    const processor = new HousingLaborProcessor();
    const economicSymbols = processor.getEconomicSymbols();
    
    // Validate indicator
    const validIndicators = Object.values(economicSymbols.housing);
    if (!validIndicators.includes(indicator)) {
      return NextResponse.json({ 
        error: `Invalid housing indicator. Valid indicators: ${validIndicators.join(', ')}` 
      }, { status: 400 });
    }
    
    // Real historical data from FRED API - NO MOCK DATA
    const realDataFetcher = new RealDataFetcher();
    const realHousingData = await realDataFetcher.fetchRealHousingData(12); // Get real data
    
    if (!realHousingData || realHousingData.length === 0) {
      return NextResponse.json({ 
        error: `No historical data available for ${indicator}`,
        indicator,
        startDate,
        endDate,
        region
      }, { status: 404 });
    }

    // Convert RealHousingData to EconomicIndicator format for processor
    const historicalData: EconomicIndicator[] = realHousingData.map(data => ({
      date: data.date,
      value: indicator === 'CSUSHPINSA' ? data.caseSillerIndex :
             indicator === 'HOUST' ? data.housingStarts :
             indicator === 'MSACSR' ? data.monthsSupply :
             indicator === 'HSN1F' ? data.newHomeSales : data.caseSillerIndex,
      symbol: indicator,
      source: 'FRED',
      metadata: {
        period: data.date.substring(0, 7),
        frequency: 'monthly',
        seasonallyAdjusted: true
      }
    }));
    
    // Process through housing processor for trend analysis
    const trendAnalysis = processor.detectHousingTrends(historicalData);
    const statistics = processor.calculateStatistics(historicalData);
    
    console.log(`✅ Retrieved ${historicalData.length} historical data points for ${indicator}`);
    
    return NextResponse.json({
      indicator,
      region,
      startDate,
      endDate,
      historicalData,
      trendAnalysis,
      statistics,
      metadata: {
        timestamp: new Date().toISOString(),
        dataPoints: historicalData.length,
        dataSource: 'mock_data' // In production: 'fred_api'
      }
    });
    
  } catch (error) {
    console.error('❌ Error fetching historical housing data:', error);
    return NextResponse.json({ 
      error: 'Failed to fetch historical housing data',
      details: error instanceof Error ? error.message : 'Unknown error',
      timestamp: new Date().toISOString()
    }, { status: 500 });
  }
}

/**
 * OPTIONS handler for CORS support
 */
=======
>>>>>>> 68dd3a17
export async function OPTIONS(_request: NextRequest): Promise<NextResponse> {
  return NextResponse.json({}, {
    status: 200,
    headers: {
      'Access-Control-Allow-Origin': '*',
      'Access-Control-Allow-Methods': 'GET, OPTIONS',
      'Access-Control-Allow-Headers': 'Content-Type, Authorization, X-Requested-With',
      'Access-Control-Max-Age': '86400'
    }
  });
}

<<<<<<< HEAD
// NO MOCK DATA FUNCTIONS - Only real data from APIs

async function processHousingData(processor: HousingLaborProcessor, rawData: any[]) {
  // Convert raw data to EconomicIndicator format
  const economicData: Record<string, EconomicIndicator[]> = {};
  
  // For mock data, create economic indicators from the raw housing data
  rawData.forEach(dataPoint => {
    ['CSUSHPINSA', 'HOUST', 'MSACSR', 'HSN1F'].forEach(symbol => {
      if (!economicData[symbol]) {
        economicData[symbol] = [];
=======
// Transform FRED data to time series format
function transformHousingData(fredData: Record<string, any[]>): any[] {
  const dateMap = new Map<string, any>();
  
  // Process each series
  Object.entries(fredData).forEach(([seriesId, dataPoints]) => {
    dataPoints.forEach((point: any) => {
      const date = point.date;
      if (!dateMap.has(date)) {
        dateMap.set(date, { date });
>>>>>>> 68dd3a17
      }
      
      const entry = dateMap.get(date);
      const value = typeof point.value === 'number' ? point.value : parseFloat(point.value);
      
      // Map FRED series IDs to data keys
      switch (seriesId) {
        case 'CSUSHPINSA':
          entry.caseSillerIndex = value;
          break;
        case 'HOUST':
          entry.housingStarts = value;
          break;
        case 'MSACSR':
          entry.monthsSupply = value;
          break;
        case 'HSN1F':
          entry.newHomeSales = value;
          break;
        case 'EXHOSLUSM495S':
          entry.existingHomeSales = value;
          break;
        case 'PERMIT':
          entry.housingPermits = value;
          break;
        case 'MORTGAGE30US':
          entry.mortgageRates = value;
          break;
        case 'USSTHPI':
          entry.housePriceIndex = value;
          break;
      }
    });
  });
  
  // Convert to array and sort by date
  return Array.from(dateMap.values()).sort((a, b) => new Date(a.date).getTime() - new Date(b.date).getTime());
}<|MERGE_RESOLUTION|>--- conflicted
+++ resolved
@@ -1,11 +1,5 @@
 import { NextRequest, NextResponse } from 'next/server';
-<<<<<<< HEAD
-import { HousingLaborProcessor, EconomicIndicator, fetchEconomicIndicators } from '../../../../lib/data/housing-labor-processor';
-import { EnhancedMarketClient } from '../../../../lib/data/enhanced-market-client';
-import { RealDataFetcher } from '../../../../lib/data/real-data-fetcher';
-=======
 import { FREDAPIClient, createFREDClient } from '../../../domains/market-data/services/fred-api-client';
->>>>>>> 68dd3a17
 
 // Simple logger for this API
 const logger = {
@@ -102,43 +96,6 @@
       startDate.setMonth(endDate.getMonth() - 12); // Default to 12 months
     }
     
-<<<<<<< HEAD
-    // Initialize housing/labor processor
-    const marketClient = new EnhancedMarketClient({
-      tiingoApiKey: process.env.TIINGO_API_KEY || '36181da7f5290c0544e9cc0b3b5f19249eb69a61',
-      alphaVantageApiKey: process.env.ALPHA_VANTAGE_KEY || 'QM5V895I65W014U0',
-      rateLimits: {
-        tiingo: 500,
-        alphaVantage: 12000,
-        yahooFinance: 100
-      }
-    });
-    
-    const processor = new HousingLaborProcessor(marketClient);
-    
-    // Get housing market symbols
-    const economicSymbols = processor.getEconomicSymbols();
-    const housingSymbols = fastMode 
-      ? [economicSymbols.housing.caseShill, economicSymbols.housing.houst] // Fast mode: just essentials
-      : Object.values(economicSymbols.housing); // Full mode: all housing indicators
-    
-    console.log(`📊 Fetching data for housing indicators: ${housingSymbols.join(', ')}`);
-    
-    // REAL DATA: Fetch actual housing data from Alpha Vantage and Tiingo
-    const realDataFetcher = new RealDataFetcher();
-    
-    // Test API connectivity first
-    const apiStatus = await realDataFetcher.testAPIConnectivity();
-    console.log('🔑 API Status:', apiStatus);
-    
-    // Fetch real housing data
-    const realHousingData = await realDataFetcher.fetchRealHousingData(
-      period === '3m' ? 3 : period === '6m' ? 6 : period === '12m' ? 12 : 24
-    );
-    
-    // Process the REAL data through the housing processor
-    const processedData = await processHousingData(processor, realHousingData);
-=======
     // Fetch data from FRED
     const seriesToFetch = fast ? housingSeriesIds.slice(0, 4) : housingSeriesIds;
     const housingData = await fredClient.getBatchSeriesData(seriesToFetch, {
@@ -158,20 +115,11 @@
     
     // Transform data to time series format
     const transformedData = transformHousingData(housingData);
->>>>>>> 68dd3a17
     
     const responseData = {
       timeSeries: transformedData,
       metadata: {
         timestamp: new Date().toISOString(),
-<<<<<<< HEAD
-        dataSource: 'alpha_vantage_tiingo_real_data', // Real APIs!
-        indicatorCount: housingSymbols.length,
-        fastMode,
-        region,
-        period,
-        apiStatus
-=======
         period,
         fast,
         dataPoints: transformedData.length,
@@ -181,7 +129,6 @@
           start: startDate.toISOString().split('T')[0],
           end: endDate.toISOString().split('T')[0]
         }
->>>>>>> 68dd3a17
       }
     };
     
@@ -202,101 +149,6 @@
   }
 }
 
-<<<<<<< HEAD
-/**
- * POST handler for historical housing data requests
- */
-export async function POST(request: NextRequest) {
-  try {
-    const body = await request.json();
-    const { indicator, startDate, endDate, region = 'national' } = body;
-    
-    if (!indicator || !startDate || !endDate) {
-      return NextResponse.json({ 
-        error: 'Missing required parameters: indicator, startDate, endDate' 
-      }, { status: 400 });
-    }
-    
-    console.log(`🏠 Fetching historical housing data for ${indicator} (${region}) from ${startDate} to ${endDate}`);
-    
-    // Initialize processor
-    const processor = new HousingLaborProcessor();
-    const economicSymbols = processor.getEconomicSymbols();
-    
-    // Validate indicator
-    const validIndicators = Object.values(economicSymbols.housing);
-    if (!validIndicators.includes(indicator)) {
-      return NextResponse.json({ 
-        error: `Invalid housing indicator. Valid indicators: ${validIndicators.join(', ')}` 
-      }, { status: 400 });
-    }
-    
-    // Real historical data from FRED API - NO MOCK DATA
-    const realDataFetcher = new RealDataFetcher();
-    const realHousingData = await realDataFetcher.fetchRealHousingData(12); // Get real data
-    
-    if (!realHousingData || realHousingData.length === 0) {
-      return NextResponse.json({ 
-        error: `No historical data available for ${indicator}`,
-        indicator,
-        startDate,
-        endDate,
-        region
-      }, { status: 404 });
-    }
-
-    // Convert RealHousingData to EconomicIndicator format for processor
-    const historicalData: EconomicIndicator[] = realHousingData.map(data => ({
-      date: data.date,
-      value: indicator === 'CSUSHPINSA' ? data.caseSillerIndex :
-             indicator === 'HOUST' ? data.housingStarts :
-             indicator === 'MSACSR' ? data.monthsSupply :
-             indicator === 'HSN1F' ? data.newHomeSales : data.caseSillerIndex,
-      symbol: indicator,
-      source: 'FRED',
-      metadata: {
-        period: data.date.substring(0, 7),
-        frequency: 'monthly',
-        seasonallyAdjusted: true
-      }
-    }));
-    
-    // Process through housing processor for trend analysis
-    const trendAnalysis = processor.detectHousingTrends(historicalData);
-    const statistics = processor.calculateStatistics(historicalData);
-    
-    console.log(`✅ Retrieved ${historicalData.length} historical data points for ${indicator}`);
-    
-    return NextResponse.json({
-      indicator,
-      region,
-      startDate,
-      endDate,
-      historicalData,
-      trendAnalysis,
-      statistics,
-      metadata: {
-        timestamp: new Date().toISOString(),
-        dataPoints: historicalData.length,
-        dataSource: 'mock_data' // In production: 'fred_api'
-      }
-    });
-    
-  } catch (error) {
-    console.error('❌ Error fetching historical housing data:', error);
-    return NextResponse.json({ 
-      error: 'Failed to fetch historical housing data',
-      details: error instanceof Error ? error.message : 'Unknown error',
-      timestamp: new Date().toISOString()
-    }, { status: 500 });
-  }
-}
-
-/**
- * OPTIONS handler for CORS support
- */
-=======
->>>>>>> 68dd3a17
 export async function OPTIONS(_request: NextRequest): Promise<NextResponse> {
   return NextResponse.json({}, {
     status: 200,
@@ -309,19 +161,6 @@
   });
 }
 
-<<<<<<< HEAD
-// NO MOCK DATA FUNCTIONS - Only real data from APIs
-
-async function processHousingData(processor: HousingLaborProcessor, rawData: any[]) {
-  // Convert raw data to EconomicIndicator format
-  const economicData: Record<string, EconomicIndicator[]> = {};
-  
-  // For mock data, create economic indicators from the raw housing data
-  rawData.forEach(dataPoint => {
-    ['CSUSHPINSA', 'HOUST', 'MSACSR', 'HSN1F'].forEach(symbol => {
-      if (!economicData[symbol]) {
-        economicData[symbol] = [];
-=======
 // Transform FRED data to time series format
 function transformHousingData(fredData: Record<string, any[]>): any[] {
   const dateMap = new Map<string, any>();
@@ -332,7 +171,6 @@
       const date = point.date;
       if (!dateMap.has(date)) {
         dateMap.set(date, { date });
->>>>>>> 68dd3a17
       }
       
       const entry = dateMap.get(date);
