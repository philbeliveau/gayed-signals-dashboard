--- conflicted
+++ resolved
@@ -1,20 +1,6 @@
 'use client';
 
 import { useState, useEffect } from 'react';
-<<<<<<< HEAD
-import { 
-  LineChart, 
-  Line, 
-  XAxis, 
-  YAxis, 
-  CartesianGrid, 
-  Tooltip, 
-  ResponsiveContainer 
-} from 'recharts';
-import ChartWrapper from './ChartWrapper';
-import { useChartColors } from '../../utils/chartTheme';
-
-=======
 import dynamic from 'next/dynamic';
 import type { ComponentType } from 'react';
 import ChartWrapper from './ChartWrapper';
@@ -36,7 +22,6 @@
 // @ts-ignore
 const ResponsiveContainer = dynamic(() => import('recharts').then(mod => mod.ResponsiveContainer), { ssr: false });
 
->>>>>>> 68dd3a17
 interface TestData {
   date: string;
   value1: number;
